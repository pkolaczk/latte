--- conflicted
+++ resolved
@@ -1,12 +1,10 @@
 /target
 *.iml
-<<<<<<< HEAD
-latte-*
 .idea
 .vscode
-=======
-.idea
+
+latte-*.log
+latte-*.json
 
 # Linux swap files range from .saa to .swp (used by vim and some other apps)
-*.s[a-w][a-p]
->>>>>>> 72a88f47
+*.s[a-w][a-p]